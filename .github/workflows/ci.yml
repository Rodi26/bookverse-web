--- conflicted
+++ resolved
@@ -475,82 +475,36 @@
 
       - name: "[Create] Application Version"
         run: |
-          echo "🚀 Creating AppTrust application version: ${{ env.APP_VERSION }}"
-          echo "📦 Binding artifacts from build-info: ${{ needs.build-test-publish.outputs.build_name }}/${{ needs.build-test-publish.outputs.build_number }}"
-          echo "🔗 This creates an immutable link between application version and all published artifacts"
-          
-          if [[ -z "${JF_OIDC_TOKEN:-}" ]]; then
-            echo "❌ Missing JF_OIDC_TOKEN. Ensure OIDC exchange step succeeded." >&2
-            exit 1
-          fi
-          echo "✅ Using JF_OIDC_TOKEN for AppTrust API authentication"
-          
-          BASE="${{ vars.JFROG_URL }}/apptrust/api/v1"
-          APP_KEY="$APPLICATION_KEY"
-          
-          TAG_OPTIONS=(release hotfix feature bugfix enhancement security performance refactor)
+          echo "🚀 Creating AppTrust application version: $APP_VERSION"
+
+          # Determine application version tag - simulate real development environment
+          # Array of realistic single tags for demo
+          TAG_OPTIONS=(
+            "release"
+            "hotfix"
+            "feature"
+            "bugfix"
+            "enhancement"
+            "security"
+            "performance"
+            "refactor"
+            "experimental"
+            "maintenance"
+            "integration"
+            "documentation"
+            "stable"
+            "beta"
+            "alpha"
+            "critical"
+            "patch"
+            "minor"
+            "major"
+            "cleanup"
+          )
+
+          # Randomly select single tag based on run number for consistency
           TAG_INDEX=$((${GITHUB_RUN_NUMBER:-0} % ${#TAG_OPTIONS[@]}))
           APP_TAG="${TAG_OPTIONS[$TAG_INDEX]}"
-<<<<<<< HEAD
-          
-          ACTUAL_BUILD_NAME="${{ needs.build-test-publish.outputs.build_name }}"
-          
-          ACTUAL_BUILD_NUMBER="${{ needs.build-test-publish.outputs.build_number }}"
-          echo "🔧 Using actual build number from first job: $ACTUAL_BUILD_NUMBER"
-          APP_VERSION_PAYLOAD='{"version":"'$APP_VERSION'","tag":"'$APP_TAG'","sources":{"builds":[{"name":"'$ACTUAL_BUILD_NAME'","number":"'$ACTUAL_BUILD_NUMBER'","repository_key":"'${{ vars.PROJECT_KEY }}'-build-info","include_dependencies":false}]}}'
-          
-          echo "📋 Creating application version with payload:"
-          echo "$APP_VERSION_PAYLOAD" | jq . || echo "$APP_VERSION_PAYLOAD"
-          
-          RESP_BODY=$(mktemp)
-          HTTP_STATUS=$(curl -sS -L -o "$RESP_BODY" -w "%{http_code}" -X POST \
-            "$BASE/applications/$APP_KEY/versions?async=false" \
-            -H "Authorization: Bearer $JF_OIDC_TOKEN" \
-            -H "Content-Type: application/json" \
-            -d "$APP_VERSION_PAYLOAD" \
-            --fail-with-body)
-          
-          echo "🔢 HTTP Status: $HTTP_STATUS"
-          echo "📨 Response Body:"
-          cat "$RESP_BODY" | jq . 2>/dev/null || cat "$RESP_BODY"
-          echo ""
-          
-          if [[ "$HTTP_STATUS" -ge 200 && "$HTTP_STATUS" -lt 300 ]]; then
-            echo "✅ Created application version $APP_VERSION"
-          else
-            echo "⚠️ Application version creation returned HTTP $HTTP_STATUS"
-            if [[ "$HTTP_STATUS" == "409" ]]; then
-              echo "📝 Version $APP_VERSION already exists, continuing with promotion..."
-            else
-              echo "❌ Failed to create application version" >&2
-              rm -f "$RESP_BODY"
-              exit 1
-            fi
-          fi
-          rm -f "$RESP_BODY"
-          
-          echo "🔍 Validating application version creation..."
-          CONTENT_FILE=$(mktemp)
-          CONTENT_STATUS=$(curl -sS -L -o "$CONTENT_FILE" -w "%{http_code}" \
-            "$BASE/applications/$APP_KEY/versions/$APP_VERSION/content" \
-            -H "Authorization: Bearer $JF_OIDC_TOKEN" \
-            -H "Accept: application/json")
-          
-          if [[ "$CONTENT_STATUS" != "200" ]]; then
-            echo "❌ Version content endpoint returned HTTP $CONTENT_STATUS for $APP_KEY@$APP_VERSION" >&2
-            echo "📨 Response Body:"; cat "$CONTENT_FILE" || true; echo
-            rm -f "$CONTENT_FILE"
-            exit 1
-          fi
-          VERSION_STATE=$(jq -r '.status // empty' "$CONTENT_FILE" 2>/dev/null || echo "")
-          echo "📨 Version Content:"; cat "$CONTENT_FILE" || true; echo
-          rm -f "$CONTENT_FILE"
-          if [[ "$VERSION_STATE" != "COMPLETED" ]]; then
-            echo "❌ Application version not in COMPLETED state (status='$VERSION_STATE') for $APP_KEY@$APP_VERSION" >&2
-            exit 1
-          fi
-          echo "✅ Application version created and validated (COMPLETED): $APP_KEY@$APP_VERSION"
-=======
           echo "🏷️ Application Version Tag (demo simulation): $APP_TAG"
 
           # Create application version with build sources
@@ -654,7 +608,6 @@
             echo "❌ Create application version failed (HTTP $HTTP_CODE)"; exit 1
           fi
           rm -f "$RESP_FILE"
->>>>>>> ad542714
 
       - name: "[Evidence] Application Version Evidence"
         env:
